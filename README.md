# PanGraph

[![Documentation](https://img.shields.io/badge/Documentation-Link-blue.svg)](https://docs.pangraph.org/)
![Docker Image Version (latest semver)](https://img.shields.io/docker/v/neherlab/pangraph?label=docker)
![Docker Pulls](https://img.shields.io/docker/pulls/neherlab/pangraph)

> a bioinformatic toolkit to align large sets of closely related genomes into a graph data structure

> [!WARNING]
> Pangraph is currently undergoing a major migration between v0 and v1. In this short transition period links and documentation may be inconsistent.

## Overview

**pangraph** provides a command line interface to find homology amongst large collections of closely related genomes.
The core of the algorithm partitions each genome into _blocks_ that represent a sequence interval related by vertical descent.
Each genome is then an ordered walk along _blocks_. The collection of all genomes form a graph that captures all observed structural diversity.
**pangraph** is a standalone tool useful to parsimoniously infer horizontal gene transfer events within a community; perform comparative studies of genome gain, loss, and rearrangement dynamics; or simply to compress many related genomes.

The original implementation of pangraph (version v0) was implemented in Julia and was described in the publication [Noll, Molari, Shaw and Neher, 2023](https://www.microbiologyresearch.org/content/journal/mgen/10.1099/mgen.0.001034).
The current version (v1) is a reimplementation of the original algorithm in Rust by Ivan Aksamentov and Marco Molari.
The new implementation should be much easier to install and is faster in many use cases.

## Installation

Pangraph is available:
- as a **standalone binary**
- as a **docker container**

For more extended instructions on installation please refer to the [documentation](https://docs.pangraph.org/category/installation).

### Standalone binary

This is the recommended way to install Pangraph. You can download the latest release for your operating system [from here](https://docs.pangraph.org/installation/standalone).

### Docker container

PanGraph is available as a Docker container:

```bash
docker pull neherlab/pangraph:latest
```

See the [documentation](https://docs.pangraph.org/installation/with-docker) for extended instructions on its usage.


## Examples

Please refer to the [tutorials within the documentation](https://docs.pangraph.org/category/tutorial) for an in-depth usage guide.
For a quick reference, see below.

Align a multi-fasta `sequences.fa` in a graph:
```bash
<<<<<<< HEAD
pangraph build sequences.fa > graph.json
=======
pangraph build sequences.fa -o graph.json
>>>>>>> b915013d
```

Extract the core-genome alignment from the graph, with blocks appearing in the order of the reference genome `NC_010468`:
```bash
pangraph export core-genome graph.json \
<<<<<<< HEAD
    --guide-strain NC_010468 \
    > core_genome_aln.fa
=======
  --guide-strain NC_010468 \
  -o core_genome_aln.fa
>>>>>>> b915013d
```

Export the graph in gfa format for visualization:
```bash
<<<<<<< HEAD
pangraph export gfa graph.json > graph.gfa
=======
pangraph export gfa graph.json -o graph.gfa
>>>>>>> b915013d
```

Reconstruct input sequences from the graph:
```bash
<<<<<<< HEAD
pangraph reconstruct graph.json > sequences.fa
=======
pangraph reconstruct graph.json -o sequences.fa
>>>>>>> b915013d
```

## PyPangraph

PyPangraph is a python package with convenient utilities to load and explore the graph data structure, see the [documentation](https://docs.pangraph.org/pypangraph/about-pypangraph) for installation instructions and more examples.

```python
import pypangraph as pp

graph = pp.Pangraph.load_graph("graph.json")
print(graph)
# pangraph object with 15 paths, 137 blocks and 1042 nodes
```


## Citation
If you use PanGraph in scientific publications, please cite the original paper presenting the algorithm:

*PanGraph: scalable bacterial pan-genome graph construction*
Nicholas Noll, Marco Molari, Liam P. Shaw, Richard A. Neher
Microbial Genomics, **9**(6), 2023; doi: [10.1099/mgen.0.001034](https://doi.org/10.1099/mgen.0.001034)


## License

[MIT License](LICENSE)

> [!NOTE]
> The legacy v0 version of Pangraph is now stored on the [`v0` branch](https://github.com/neherlab/pangraph/tree/v0) of the repository, and legacy documentation is available [here](https://v0.docs.pangraph.org/).<|MERGE_RESOLUTION|>--- conflicted
+++ resolved
@@ -50,41 +50,24 @@
 
 Align a multi-fasta `sequences.fa` in a graph:
 ```bash
-<<<<<<< HEAD
-pangraph build sequences.fa > graph.json
-=======
 pangraph build sequences.fa -o graph.json
->>>>>>> b915013d
 ```
 
 Extract the core-genome alignment from the graph, with blocks appearing in the order of the reference genome `NC_010468`:
 ```bash
 pangraph export core-genome graph.json \
-<<<<<<< HEAD
-    --guide-strain NC_010468 \
-    > core_genome_aln.fa
-=======
   --guide-strain NC_010468 \
   -o core_genome_aln.fa
->>>>>>> b915013d
 ```
 
 Export the graph in gfa format for visualization:
 ```bash
-<<<<<<< HEAD
-pangraph export gfa graph.json > graph.gfa
-=======
 pangraph export gfa graph.json -o graph.gfa
->>>>>>> b915013d
 ```
 
 Reconstruct input sequences from the graph:
 ```bash
-<<<<<<< HEAD
-pangraph reconstruct graph.json > sequences.fa
-=======
 pangraph reconstruct graph.json -o sequences.fa
->>>>>>> b915013d
 ```
 
 ## PyPangraph
