--- conflicted
+++ resolved
@@ -56,13 +56,8 @@
 Extract the core-genome alignment from the graph, with blocks appearing in the order of the reference genome `NC_010468`:
 ```bash
 pangraph export core-genome graph.json \
-<<<<<<< HEAD
-    --guide-strain NC_010468 \
-    -o core_genome_aln.fa
-=======
   --guide-strain NC_010468 \
   -o core_genome_aln.fa
->>>>>>> b915013d
 ```
 
 Export the graph in gfa format for visualization:
