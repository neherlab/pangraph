--- conflicted
+++ resolved
@@ -213,13 +213,8 @@
 
   // Re-align sequences
   let alignments = seqs
-<<<<<<< HEAD
     .into_par_iter()
-    .map(|(nid, seq)| Ok((nid, map_variations(&consensus, &seq)?)))
-=======
-    .into_iter()
     .map(|(nid, seq)| Ok((nid, map_variations(consensus, &seq)?)))
->>>>>>> a31b2eca
     .collect::<Result<_, Report>>()?;
 
   *block = PangraphBlock::new(block.id(), consensus, alignments);
